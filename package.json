--- conflicted
+++ resolved
@@ -17,13 +17,9 @@
     "@vueuse/core": "^13.0.0",
     "class-variance-authority": "^0.7.1",
     "clsx": "^2.1.1",
-<<<<<<< HEAD
-    "lucide-vue-next": "^0.487.0",
-    "lz-string": "^1.5.0",
-=======
     "lucide-vue-next": "^0.501.0",
     "openai": "^4.96.0",
->>>>>>> 4fa5aacf
+    "lz-string": "^1.5.0",
     "pinia": "^3.0.1",
     "qrcode.vue": "^3.6.0",
     "reka-ui": "^2.2.0",
