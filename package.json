{
  "name": "life-coach",
  "version": "0.0.0",
  "private": true,
  "type": "module",
  "scripts": {
    "dev": "vite",
    "build": "run-p type-check \"build-only {@}\" --",
    "preview": "vite preview",
    "test:unit": "vitest",
    "build-only": "vite build",
    "type-check": "vue-tsc --build"
  },
  "dependencies": {
<<<<<<< HEAD
    "@mlc-ai/web-llm": "^0.2.78",
    "@tailwindcss/vite": "^4.1.2",
=======
    "@tailwindcss/vite": "^4.1.4",
>>>>>>> 4d911d63
    "@vueuse/core": "^13.0.0",
    "class-variance-authority": "^0.7.1",
    "clsx": "^2.1.1",
    "lucide-vue-next": "^0.501.0",
    "pinia": "^3.0.1",
    "reka-ui": "^2.2.0",
    "tailwind-merge": "^3.1.0",
    "tailwindcss": "^4.1.2",
    "tw-animate-css": "^1.2.5",
    "uuid": "^11.1.0",
    "vue": "^3.5.13",
    "vue-router": "^4.5.0"
  },
  "devDependencies": {
    "@tsconfig/node22": "^22.0.1",
    "@types/jsdom": "^21.1.7",
    "@types/node": "^22.14.0",
    "@vitejs/plugin-vue": "^5.2.3",
    "@vue/test-utils": "^2.4.6",
    "@vue/tsconfig": "^0.7.0",
    "jsdom": "^26.0.0",
    "npm-run-all2": "^7.0.2",
    "typescript": "~5.8.0",
    "vite": "^6.3.2",
    "vite-plugin-vue-devtools": "^7.7.2",
    "vitest": "^3.1.1",
    "vue-tsc": "^2.2.8"
  },
  "trustedDependencies": [
    "onnxruntime-node",
    "protobufjs"
  ]
}<|MERGE_RESOLUTION|>--- conflicted
+++ resolved
@@ -12,12 +12,8 @@
     "type-check": "vue-tsc --build"
   },
   "dependencies": {
-<<<<<<< HEAD
     "@mlc-ai/web-llm": "^0.2.78",
-    "@tailwindcss/vite": "^4.1.2",
-=======
     "@tailwindcss/vite": "^4.1.4",
->>>>>>> 4d911d63
     "@vueuse/core": "^13.0.0",
     "class-variance-authority": "^0.7.1",
     "clsx": "^2.1.1",
@@ -45,9 +41,5 @@
     "vite-plugin-vue-devtools": "^7.7.2",
     "vitest": "^3.1.1",
     "vue-tsc": "^2.2.8"
-  },
-  "trustedDependencies": [
-    "onnxruntime-node",
-    "protobufjs"
-  ]
+  }
 }